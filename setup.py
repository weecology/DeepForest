from setuptools import setup, find_packages
import setuptools
from distutils.command.build_ext import build_ext as DistUtilsBuildExt

NAME = 'deepforest'
VERSION = '1.3.3'
DESCRIPTION = 'Tree crown prediction using deep learning retinanets'
URL = 'https://github.com/Weecology/DeepForest'
AUTHOR = 'Ben Weinstein'
LICENCE = 'MIT'
LONG_DESCRIPTION = """
# Deepforest

## Full documentation
[http://deepforest.readthedocs.io/en/latest/](http://deepforest.readthedocs.io/en/latest/)

## Installation

Compiled wheels have been made for linux, osx and windows

```
#Install DeepForest
pip install deepforest
```

## Get in touch
See the [GitHub Repo](https://github.com/Weecology/DeepForest) to see the
source code or submit issues and feature requests.

## Citation

Most usage of DeepForest should cite two papers.

The first is the DeepForest paper, which describes the package:

[Weinstein, B.G., Marconi, S., Aubry‐Kientz, M., Vincent, G., Senyondo, H. and White, E.P., 2020. DeepForest: A Python package for RGB deep learning tree crown delineation. Methods in Ecology and Evolution, 11(12), pp.1743-1751. https://doi.org/10.1111/2041-210X.13472](https://doi.org/10.1111/2041-210X.13472)

The second is the paper describing the model.

For the tree detection model cite:

[Weinstein, B.G.; Marconi, S.; Bohlman, S.; Zare, A.; White, E.P., 2019. Individual Tree-Crown Detection in RGB Imagery Using Semi-Supervised Deep Learning Neural Networks. Remote Sensing 11, 1309 https://doi.org/10.3390/rs11111309](https://doi.org/10.3390/rs11111309)

For the bird detection model cite:

[Weinstein, B.G., L. Garner, V.R. Saccomanno, A. Steinkraus, A. Ortega, K. Brush, G.M. Yenni, A.E. McKellar, R. Converse, C.D. Lippitt, A. Wegmann, N.D. Holmes, A.J. Edney, T. Hart, M.J. Jessopp, R.H. Clarke, D. Marchowski, H. Senyondo, R. Dotson, E.P. White, P. Frederick, S.K.M. Ernest. 2022. A general deep learning model for bird detection in high‐resolution airborne imagery. Ecological Applications: e2694 https://doi.org/10.1002/eap.2694](https://doi.org/10.1002/eap.2694)


## Acknowledgments
Development of this software was funded by
[the Gordon and Betty Moore Foundation's Data-Driven Discovery Initiative](http://www.moore.org/programs/science/data-driven-discovery) through
[Grant GBMF4563](http://www.moore.org/grants/list/GBMF4563) to Ethan P. White.
"""

setup(name=NAME,
      version=VERSION,
      python_requires='>3.5',
      description=DESCRIPTION,
      long_description=LONG_DESCRIPTION,
      long_description_content_type='text/markdown',
      url=URL,
      author=AUTHOR,
      license=LICENCE,
      packages=find_packages(),
      include_package_data=True,
      install_requires=[
<<<<<<< HEAD
          "albumentations>=1.0.0", "aiolimiter", "aiohttp", "geopandas", "imagecodecs", "matplotlib", "nbqa", "numpy",
          "opencv-python>=4.5.4", "pandas", "Pillow>6.2.0", "progressbar2", "pycocotools", "Pygments",
=======
          "albumentations>=1.0.0","aiolimiter", "aiohttp", "docformatter", "geopandas", "imagecodecs", "matplotlib", "numpy",
          "opencv-python>=4.5.4", "pandas", "Pillow>6.2.0", "progressbar2", "pycocotools",
>>>>>>> 7eefdb7c
          "pytorch-lightning>=1.5.8", "rasterio", "recommonmark", "rtree", "scipy>1.5",
          "six", "slidingwindow", "sphinx", "supervision", "torch", "torchvision>=0.13", "tqdm",
          "xmltodict",
      ],
      zip_safe=False)<|MERGE_RESOLUTION|>--- conflicted
+++ resolved
@@ -64,13 +64,8 @@
       packages=find_packages(),
       include_package_data=True,
       install_requires=[
-<<<<<<< HEAD
-          "albumentations>=1.0.0", "aiolimiter", "aiohttp", "geopandas", "imagecodecs", "matplotlib", "nbqa", "numpy",
+          "albumentations>=1.0.0", "aiolimiter", "aiohttp", "docformatter", "geopandas", "imagecodecs", "matplotlib", "nbqa", "numpy",
           "opencv-python>=4.5.4", "pandas", "Pillow>6.2.0", "progressbar2", "pycocotools", "Pygments",
-=======
-          "albumentations>=1.0.0","aiolimiter", "aiohttp", "docformatter", "geopandas", "imagecodecs", "matplotlib", "numpy",
-          "opencv-python>=4.5.4", "pandas", "Pillow>6.2.0", "progressbar2", "pycocotools",
->>>>>>> 7eefdb7c
           "pytorch-lightning>=1.5.8", "rasterio", "recommonmark", "rtree", "scipy>1.5",
           "six", "slidingwindow", "sphinx", "supervision", "torch", "torchvision>=0.13", "tqdm",
           "xmltodict",
