--- conflicted
+++ resolved
@@ -64,15 +64,8 @@
       packages=find_packages(),
       include_package_data=True,
       install_requires=[
-<<<<<<< HEAD
-          "albumentations>=1.0.0","aiolimiter", "aiohttp", "geopandas", "imagecodecs", "matplotlib", "numpy",
-          "opencv-python>=4.5.4", "pandas", "Pillow>6.2.0", "pre-commit", "progressbar2", "pycocotools",
-=======
-          "albumentations>=1.0.0","aiolimiter", "aiohttp", "docformatter", "geopandas", "matplotlib", "numpy",
-          "opencv-python>=4.5.4", "pandas", "Pillow>6.2.0", "progressbar2", "pycocotools",
           "albumentations>=1.0.0", "aiolimiter", "aiohttp", "docformatter", "geopandas", "matplotlib", "nbqa", "numpy",
           "opencv-python>=4.5.4", "pandas", "Pillow>6.2.0", "progressbar2", "pycocotools", "Pygments",
->>>>>>> 290062c4
           "pytorch-lightning>=1.5.8", "rasterio", "recommonmark", "rtree", "scipy>1.5",
           "six", "slidingwindow", "sphinx", "supervision", "torch", "torchvision>=0.13", "tqdm",
           "xmltodict",
