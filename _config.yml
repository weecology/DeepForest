<<<<<<< HEAD
bbox_data_dir: data/
epochs: 100

training_params:
          rgb_tile_dir: /home/b.weinstein/TreeSegmentation/data/training/
=======
#Config file for DeepMeerkat train.py

#Location of bound box csv
bbox_data_dir: /home/b.weinstein/TreeSegmentation/analysis/Results/bounding_boxes/

#Subsample dataset
subsample: 20000

training_params:
          rgb_tile_dir: /orange/ewhite/b.weinstein/NEON/D03/OSBS/DP1.30010.001/2017/FullSite/D03/2017_OSBS_3/L3/Camera/Mosaic/V01/
>>>>>>> 420ec919
          batch_size: 32
          n_classes: 2
          shuffle: True
          workers: 5
          epochs: 100
<|MERGE_RESOLUTION|>--- conflicted
+++ resolved
@@ -1,10 +1,3 @@
-<<<<<<< HEAD
-bbox_data_dir: data/
-epochs: 100
-
-training_params:
-          rgb_tile_dir: /home/b.weinstein/TreeSegmentation/data/training/
-=======
 #Config file for DeepMeerkat train.py
 
 #Location of bound box csv
@@ -15,7 +8,6 @@
 
 training_params:
           rgb_tile_dir: /orange/ewhite/b.weinstein/NEON/D03/OSBS/DP1.30010.001/2017/FullSite/D03/2017_OSBS_3/L3/Camera/Mosaic/V01/
->>>>>>> 420ec919
           batch_size: 32
           n_classes: 2
           shuffle: True
