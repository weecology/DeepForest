# Getting started

The following is a guide to illustrate the basic uses of this package. This is meant as a walkthrough with import statements and dependencies used in the beginning used throughout for concise code. Please begin from the top.
Here is a simple example of how to predict a single image.

```
from deepforest import main
from deepforest import get_data
import os
import matplotlib.pyplot as plt
model = main.deepforest()
model.use_release()

img = model.predict_image(path="/Users/benweinstein/Documents/NeonTreeEvaluation/evaluation/RGB/TEAK_049_2019.tif",return_plot=True)

#predict_image returns plot in BlueGreenRed (opencv style), but matplotlib likes RedGreenBlue, switch the channel order.
plt.imshow(img[:,:,::-1])
```

![](../www/getting_started1.png)

## Prebuilt models

DeepForest has a prebuilt model trained on data from 24 sites from the [National Ecological Observatory Network](https://www.neonscience.org/field-sites/field-sites-map). The prebuilt model uses a semi-supervised approach in which millions of moderate quality annotations are generated using a LiDAR unsupervised tree detection algorithm, followed by hand-annotations of RGB imagery from select sites.

![](../www/semi-supervised.png)
For more details on the modeling approach see [citations](landing.html#citation).

Setting the correct window size to match the prebuilt model takes a few tries. The model was trained on 0.1m data with 400px crops. For data of the same resolution, that window size is appropriate. For coarser data, we have experimentally found that larger windows are actually more useful in providing the model context (e.g 1500px windows). At some point windows become too large and the trees are too tiny to classify. Striking a balance is important.

## Sample data

DeepForest comes with a small set of sample data to help run the docs examples. Since users may install in a variety of manners, and it is impossible to know the relative location of the files, the helper function ```get_data``` is used. This function looks to where DeepForest is installed, and finds the deepforest/data/ directory.

```python
sample_image = get_data("OSBS_029.png")
sample_image
'/Users/benweinstein/Documents/DeepForest/deepforest/data/OSBS_029.png'
```

## Prediction

DeepForest allows convenient prediction of new data based on the prebuilt model or a [custom trained](getting_started.html#Training) model. 
There are three ways to format data for prediction.

### Predict a single image


** please note that this video was made before the deepforest-pytorch -> deepforest name change. **

<div style="position: relative; padding-bottom: 62.5%; height: 0;"><iframe src="https://www.loom.com/embed/f80ed6e3c7bd48d4a20ae32167af3d8c" frameborder="0" webkitallowfullscreen mozallowfullscreen allowfullscreen style="position: absolute; top: 0; left: 0; width: 100%; height: 100%;"></iframe></div>


For single images, ```predict_image``` can read an image from memory or file and return predicted tree bounding boxes.
For non-tutorial images, you do not need the get_data function, just provide the full path to the data anywhere on your computer.

```python
image_path = get_data("OSBS_029.png")
boxes = model.predict_image(path=image_path, return_plot = False)
```

```
boxes.head()
         xmin        ymin        xmax        ymax  label    scores
0  334.708405  342.333954  375.941376  392.187531      0  0.736650
1  295.990601  371.456604  331.521240  400.000000      0  0.714327
2  216.828201  207.996216  245.123276  240.167023      0  0.691064
3  276.206848  330.758636  303.309631  363.038422      0  0.690987
4  328.604736   45.947182  361.095276   80.635254      0  0.638212
```

For the release model, there is only one category "Tree", which is numeric 0 label.

### Predict a tile

Large tiles covering wide geographic extents cannot fit into memory during prediction and would yield poor results due to the density of bounding boxes. Often provided as geospatial .tif files, remote sensing data is best suited for the ```predict_tile``` function, which splits the tile into overlapping windows, performs prediction on each of the windows, and then reassembles the resulting annotations.

Let's show an example with a small image. For larger images, patch_size should be increased.

```python
raster_path = get_data("OSBS_029.tif")
# Window size of 300px with an overlap of 25% among windows for this small tile.
predicted_raster = model.predict_tile(raster_path, return_plot = True, patch_size=300,patch_overlap=0.25)
```

** Please note the predict tile function is sensitive to patch_size, especially when using the prebuilt model on new data**

We encourage users to try out a variety of patch sizes. For 0.1m data, 400-800px per window is appropriate, but it will depend on the density of tree plots. For coarser resolution tiles, >800px patch sizes have been effective, but we welcome feedback from users using a variety of spatial resolutions.

### Predict a set of annotations

During evaluation of ground truth data, it is useful to have a way to predict a set of images and combine them into a single data frame. The ```predict_generator``` method allows a user to point towards a file of annotations and returns the predictions for all images.

Consider a headerless annotations.csv file in the following format

```
image_path, xmin, ymin, xmax, ymax, label
```
with each bounding box on a separate row. The image path is relative to the root dir. Its often easiest to just save the .csv file alongside the images.

We can view predictions by supplying a save dir ("." = current directory). Predictions in green, annotations in black.

```python
csv_file = get_data("testfile_deepforest.csv")
boxes = model.predict_file(csv_file=csv_file, root_dir = os.path.dirname(csv_file),savedir=".")
```

<<<<<<< HEAD
### Projecting predictions

DeepForest operates on image data without any concept of geopgraphic projection. 
Annotations and predictions are made in reference to the image coordinate system (0,0). It is often useful to transform this to geographic coordinates. [Rasterio](https://rasterio.readthedocs.io/en/latest/quickstart.html#dataset-georeferencing) provides us with helpful utilities to do this based on a projected image.

For example, consider some sample data that comes with package. We can read in the image, get the transform and coordinate reference system (crs).

```
    img = get_data("OSBS_029.tif")
    r = rasterio.open(img)
    transform = r.transform 
    crs = r.crs
    print(crs)
```

```
    CRS.from_epsg(32617)
```

We can predict tree crowns in the image and then convert them back into projected space

```
    m = main.deepforest()
    m.use_release(check_release=False)
    df = m.predict_image(path=img)
    gdf = utilities.annotations_to_shapefile(df, transform=transform, crs=crs)
```

```
    gdf.total_bounds
    array([ 404211.95, 3285102.85,  404251.95, 3285142.85])
    gdf.crs
    <Projected CRS: EPSG:32617>
    Name: WGS 84 / UTM zone 17N
    Axis Info [cartesian]:
    - [east]: Easting (metre)
    - [north]: Northing (metre)
    Area of Use:
    - undefined
    Coordinate Operation:
    - name: UTM zone 17N
    - method: Transverse Mercator
    Datum: World Geodetic System 1984
    - Ellipsoid: WGS 84
    - Prime Meridian: Greenwich
```
=======
### Customizing boxe appearance for predictions

The color and line thickness of boxes can be customized using the `color` and `thickness` arguments.
`color` is the color of the bounding box as a tuple of BGR color, e.g. orange annotations is (0, 165, 255).
`thickness` is the thickness of the rectangle border line in px.

```python
image_path = get_data("OSBS_029.png")
boxes = model.predict_image(path=image_path, return_plot = True, color=(0, 165, 255), thickness=3)
```

>>>>>>> 8762b34c

## Training

The prebuilt models will always be improved by adding data from the target area. In our work, we have found that even one hour's worth of carefully chosen hand-annotation can yield enormous improvements in accuracy and precision.
We envision that for the majority of scientific applications at least some fine-tuning of the prebuilt model will be worthwhile. When starting from the prebuilt model for training, we have found that 5-10 epochs is sufficient. 
We have never seen a retraining task that improved after 10-30 epochs, but it is possible if there are very large datasets with very diverse classes.

Consider an annotations.csv file in the following format

testfile_deepforest.csv

```
image_path, xmin, ymin, xmax, ymax, label
OSBS_029.jpg,256,99,288,140,Tree
OSBS_029.jpg,166,253,225,304,Tree
OSBS_029.jpg,365,2,400,27,Tree
OSBS_029.jpg,312,13,349,47,Tree
OSBS_029.jpg,365,21,400,70,Tree
OSBS_029.jpg,278,1,312,37,Tree
OSBS_029.jpg,364,204,400,246,Tree
OSBS_029.jpg,90,117,121,145,Tree
OSBS_029.jpg,115,109,150,152,Tree
OSBS_029.jpg,161,155,199,191,Tree
```

We tell the config that we want to train on this csv file, and that the images are in the same directory. If images are in a separate folder, change the root_dir.

```python
# Example run with short training
annotations_file = get_data("testfile_deepforest.csv")

model.config["epochs"] = 1
model.config["save-snapshot"] = False
model.config["train"]["csv_file"] = annotations_file
model.config["train"]["root_dir"] = os.path.dirname(annotations_file)

model.create_trainer()
```

For debugging, its often useful to use the [fast_dev_run = True from pytorch lightning](https://pytorch-lightning.readthedocs.io/en/latest/common/trainer.html#fast-dev-run)

```
model.config["train"]["fast_dev_run"] = True
```

See [config](https://deepforest.readthedocs.io/en/latest/ConfigurationFile.html) for full set of available arguments. You can also pass any [additional](https://pytorch-lightning.readthedocs.io/en/latest/common/trainer.html) pytorch lightning argument to trainer.

To begin training, we create a pytorch-lightning trainer and call trainer.fit on the model object directly on itself. 
While this might look a touch awkward, it is useful for exposing the pytorch lightning functionality.

```
model.trainer.fit(model)
```

[For more, see Google colab demo on model training](https://colab.research.google.com/drive/1gKUiocwfCvcvVfiKzAaf6voiUVL2KK_r?usp=sharing)


### Video walkthrough of colab

<div style="position: relative; padding-bottom: 56.25%; height: 0;"><iframe src="https://www.loom.com/embed/99c55129d5a34f3dbf7053dde9c7d97e" frameborder="0" webkitallowfullscreen mozallowfullscreen allowfullscreen style="position: absolute; top: 0; left: 0; width: 100%; height: 100%;"></iframe></div>

### Negative samples

To include images with no annotations from the target classes create a dummy row specifying the image_path, but set all bounding boxes to 0

```
image_path, xmin, ymin, xmax, ymax, label
myimage.png, 0,0,0,0,"Tree"
```

Excessive use of negative samples may have negative impact on model performance, but used sparingly it can increase precision. These samples are removed from evaluation and do not count in precision/recall. 

## Evaluation

Independent analysis of whether a model can generalize from training data to new areas is critical for creating a robust workflow. 
We stress that evaluation data must be different from training data, as neural networks have millions of parameters and can easily memorize thousands of samples. Therefore, while it would be rather easy to tune the model to get extremely high scores on the training data, it would fail when exposed to new images.

To get an evaluation score, specify an annotations file in the same format as the training example above. The model will 
```
csv_file = get_data("OSBS_029.csv")
root_dir = os.path.dirname(csv_file)
results = model.evaluate(csv_file, root_dir, iou_threshold = 0.4)
```

The results object is a dictionary with keys, 'results',"recall","precision". Results is the intersection-over-union scores for each ground truth object in the csv_file.

```
results["results"].head()
    prediction_id  truth_id      IoU    image_path  match
39             39         0  0.00000  OSBS_029.tif  False
19             19         1  0.50524  OSBS_029.tif   True
44             44         2  0.42246  OSBS_029.tif   True
67             67         3  0.41404  OSBS_029.tif   True
28             28         4  0.37461  OSBS_029.tif  False
```

This dataframe contains a numeric id for each predicted crown in each image, the matched ground truth crown in each image. The intersection-over-union score between predicted and ground truth (IoU), and whether that score is greater than the IoU threshold ('match').

The recall is the proportion of ground truth which have a true positive match with a prediction based on the intersection-over-union threshold, this threshold is default 0.4 and can be chaned in model.evaluate(iou_threshold=<>)

```
results["box_recall"]
0.705
```

The regression box precision is the proportion of predicted boxes which overlap a ground truth box.

```
results["box_precision"]
0.781
```

### Negative Samples
Negative samples used for training are not included in evaluation scores.

### Saving and loading models

```
import tempfile
import pandas as pd
tmpdir = tempfile.TemporaryDirectory()

model.use_release()

#save the prediction dataframe after training and compare with prediction after reload checkpoint 
img_path = get_data("OSBS_029.png")
model.create_trainer()
model.trainer.fit(model)
pred_after_train = model.predict_image(path = img_path)

#Create a trainer to make a checkpoint
model.trainer.save_checkpoint("{}/checkpoint.pl".format(tmpdir))

#reload the checkpoint to model object
after = main.deepforest.load_from_checkpoint("{}/checkpoint.pl".format(tmpdir))
pred_after_reload = after.predict_image(path = img_path)

assert not pred_after_train.empty
assert not pred_after_reload.empty
pd.testing.assert_frame_equal(pred_after_train,pred_after_reload)
```

---

Note that when reloading models, you should carefully inspect the model parameters, such as the score_thresh and nms_thresh. These parameters are updated during model creation and the config file is not read when loading from checkpoint!
It is best to be direct to specify after loading checkpoint.

---

```
after.model.score_thresh = 0.3
```

Some users have reported a pytorch lightning module error on save

In this case, just saving the torch model is an easy fix.

```
torch.save(model.model.state_dict(),model_path)
```

and restore

```
model = main.deepforest()
model.model.load_state_dict(torch.load(model_path))
```


## Multi-class models

While the primary design of this package is for "Tree" detection with a single class. Multi-class labels are allowed for those looking to extend core functionality.
When creating a deepforest model object, pass the designed number of classes and a label dictionary that maps each numeric class to a character label. See FAQ for known challenges of multi-class models on reloading.

```
m = main.deepforest(num_classes=2,label_dict={"Alive":0,"Dead":1})
```

## Issues

We welcome feedback on both the python package as well as the algorithm performance. Please submit detailed issues to the github repo.

[https://github.com/weecology/DeepForest/issues](https://github.com/weecology/DeepForest/issues)<|MERGE_RESOLUTION|>--- conflicted
+++ resolved
@@ -105,7 +105,6 @@
 boxes = model.predict_file(csv_file=csv_file, root_dir = os.path.dirname(csv_file),savedir=".")
 ```
 
-<<<<<<< HEAD
 ### Projecting predictions
 
 DeepForest operates on image data without any concept of geopgraphic projection. 
@@ -152,7 +151,6 @@
     - Ellipsoid: WGS 84
     - Prime Meridian: Greenwich
 ```
-=======
 ### Customizing boxe appearance for predictions
 
 The color and line thickness of boxes can be customized using the `color` and `thickness` arguments.
@@ -163,8 +161,6 @@
 image_path = get_data("OSBS_029.png")
 boxes = model.predict_image(path=image_path, return_plot = True, color=(0, 165, 255), thickness=3)
 ```
-
->>>>>>> 8762b34c
 
 ## Training
 
