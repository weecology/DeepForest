# Prebuilt models

DeepForest comes with prebuilt models to help you get started. These models are available on Hugging Face and are loaded using the `load_model` function, they always are seen as the starting point for further training, rather than a general purpose tool for new imagery.

## Tree Crown Detection model

The model was initially described in [Remote Sensing](https://www.mdpi.com/2072-4292/11/11/1309) on a single site. The prebuilt model uses a semi-supervised approach in which millions of moderate quality annotations are generated using a LiDAR unsupervised tree detection algorithm, followed by hand-annotations of RGB imagery from select sites. Comparisons among geographic sites were added to [Ecological Informatics](https://www.sciencedirect.com/science/article/pii/S157495412030011X). The model was further improved, and the Python package was released in [Methods in Ecology and Evolution](https://besjournals.onlinelibrary.wiley.com/doi/full/10.1111/2041-210X.13472).

![image](../../www/MEE_Figure4.png)

### Citation
> Weinstein, B.G.; Marconi, S.; Bohlman, S.; Zare, A.; White, E. Individual Tree-Crown Detection in RGB Imagery Using Semi-Supervised Deep Learning Neural Networks. Remote Sens. 2019, 11, 1309

## Bird Detection model

The model was initially described in [Ecological Applications](https://esajournals.onlinelibrary.wiley.com/doi/abs/10.1002/eap.2694). From the abstract

>
 Using over 250,000 annotations from 13 projects from around the world, we develop a general bird detection model that achieves over 65% recall and 50% precision on novel aerial data without any local training despite differences in species, habitat, and imaging methodology. Fine-tuning this model with only 1000 local annotations increases these values to an average of 84% recall and 69% precision by building on the general features learned from other data sources. 
 >


 ### Citation
> Weinstein, B.G., Garner, L., Saccomanno, V.R., Steinkraus, A., Ortega, A., Brush, K., Yenni, G., McKellar, A.E., Converse, R., Lippitt, C.D., Wegmann, A., Holmes, N.D., Edney, A.J., Hart, T., Jessopp, M.J., Clarke, R.H., Marchowski, D., Senyondo, H., Dotson, R., White, E.P., Frederick, P. and Ernest, S.K.M. (2022), A general deep learning model for bird detection in high resolution airborne imagery. Ecological Applications. Accepted Author Manuscript e2694. https://doi-org.lp.hscl.ufl.edu/10.1002/eap.2694

![image](../../www/example_predictions_small.png)

```
#Load deepforest model and set bird label
m = main.deepforest(label_dict={"Bird":0})
m.use_bird_release()
```

![](../../www/bird_panel.jpg)

We have created a [GPU colab tutorial](https://colab.research.google.com/drive/1e9_pZM0n_v3MkZpSjVRjm55-LuCE2IYE?usp=sharing
) to demonstrate the workflow for using the bird model.

For more information, or specific questions about the bird detection, please create issues on the [BirdDetector repo](https://github.com/weecology/BirdDetector)

## Livestock Detectors model

This model has a single label 'cattle' trained on drone imagery of cows, sheep and other large mammals in agricultural settings. The model was trained on data from [insert countries and other metadata about landscapes].

![image](../../www/livestock-example.png)

## Crop Classifiers model

### Alive/Dead trees model
To provide a simple filter for trees that appear dead in the RGB data we collected 6,342 image crops from the prediction landscape, as well as other NEON sites, and hand annotated them as either alive or dead. We finetuned a resnet-50 pre-trained on ImageNet to classify alive or dead trees before passing them to the species classification model. The model was trained with an ADAM optimizer with a learning rate of 0.001 and batch size of 128 for 40 epochs, and was evaluated on a randomly held out of 10% of the crops. The evaluation accuracy of the alive-dead model was 95.8% (Table S1).

Table S1 Confusion matrix for the Alive/Dead model in Weinstein et al. 2023

|                 | Predicted Alive | Predicted Dead |
|-----------------|-----------------|----------------|
| **Observed Alive**  | 527             | 9              |
| **Observed Dead**   | 10              | 89             |

* Note *, due to the smaller training sizes, the confidence scores are overfit and not smooth. We do not recommend using the confidence scores from this model until it is trained on more diverse data.


Citation: Weinstein, Ben G., et al. "Capturing long‐tailed individual tree diversity using an airborne imaging and a multi‐temporal hierarchical model." Remote Sensing in Ecology and Conservation 9.5 (2023): 656-670.

<<<<<<< HEAD
=======
## Livestock Detectors model

This model has a single label 'cattle' trained on drone imagery of cows, sheep and other large mammals in agricultural settings.

![image](../../www/livestock-example.png)

>>>>>>> 2cf4198d
## Want more pretrained models?

Please consider contributing your data to open source repositories, such as zenodo or lila.science. The more data we gather, the more we can combine the annotation and data collection efforts of hundreds of researchers to built models available to everyone. We welcome suggestions on what models and data are most urgently [needed](https://github.com/weecology/DeepForest/discussions). <|MERGE_RESOLUTION|>--- conflicted
+++ resolved
@@ -61,15 +61,12 @@
 
 Citation: Weinstein, Ben G., et al. "Capturing long‐tailed individual tree diversity using an airborne imaging and a multi‐temporal hierarchical model." Remote Sensing in Ecology and Conservation 9.5 (2023): 656-670.
 
-<<<<<<< HEAD
-=======
 ## Livestock Detectors model
 
 This model has a single label 'cattle' trained on drone imagery of cows, sheep and other large mammals in agricultural settings.
 
 ![image](../../www/livestock-example.png)
 
->>>>>>> 2cf4198d
 ## Want more pretrained models?
 
 Please consider contributing your data to open source repositories, such as zenodo or lila.science. The more data we gather, the more we can combine the annotation and data collection efforts of hundreds of researchers to built models available to everyone. We welcome suggestions on what models and data are most urgently [needed](https://github.com/weecology/DeepForest/discussions). 