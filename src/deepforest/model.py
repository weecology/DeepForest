--- conflicted
+++ resolved
@@ -197,19 +197,11 @@
         Returns:
             None
         """
-<<<<<<< HEAD
-        self.train_ds = ImageFolder(
-            root=train_dir, transform=self.get_transform(augmentations=["HorizontalFlip"])
-        )
-        self.val_ds = ImageFolder(
-            root=val_dir, transform=self.get_transform(augmentations=None)
-=======
         self.train_ds, self.val_ds = create_aligned_image_folders(
             train_dir,
             val_dir,
-            transform_train=self.get_transform(augment=True),
-            transform_val=self.get_transform(augment=False),
->>>>>>> bb392b68
+            transform_train=self.get_transform(augment=["HorizontalFlip"]),
+            transform_val=self.get_transform(augment=None),
         )
         self.label_dict = self.train_ds.class_to_idx
 
