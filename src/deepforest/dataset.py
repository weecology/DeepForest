--- conflicted
+++ resolved
@@ -17,10 +17,7 @@
 import numpy as np
 from torch.utils.data import Dataset
 import albumentations as A
-<<<<<<< HEAD
-=======
 from albumentations.augmentations import functional as F
->>>>>>> a382a177
 from albumentations.pytorch import ToTensorV2
 import torch
 import typing
