--- conflicted
+++ resolved
@@ -15,10 +15,6 @@
 from torchmetrics.detection import IntersectionOverUnion, MeanAveragePrecision
 from torchmetrics.classification import BinaryAccuracy
 
-<<<<<<< HEAD
-from huggingface_hub import PyTorchModelHubMixin
-=======
->>>>>>> e1e17fa0
 from deepforest import visualize, visualize, utilities, predict
 from deepforest import evaluate as evaluate_iou
 from deepforest.datasets import prediction, training
@@ -120,13 +116,10 @@
         """Log sample images from training and validation datasets at training
         start."""
 
-<<<<<<< HEAD
     def on_train_start(self):
         """Log sample images from training and validation datasets at training
         start."""
 
-=======
->>>>>>> e1e17fa0
         if self.trainer.fast_dev_run:
             return
 
@@ -203,11 +196,7 @@
                                                         "step": self.global_step
                                                     })
 
-<<<<<<< HEAD
-    def load_model(self, model_name="weecology/deepforest-tree", revision='main'):
-=======
     def load_model(self, model_name=None, revision=None):
->>>>>>> e1e17fa0
         """Loads a model that has already been pretrained for a specific task,
         like tree crown detection.
 
