--- conflicted
+++ resolved
@@ -508,24 +508,7 @@
     results_color_sv = __check_color__(results_color, num_labels)
     ground_truth_color_sv = __check_color__(ground_truth_color, num_labels)
 
-<<<<<<< HEAD
-    # Read images
-    if image is None:
-        root_dir = results.root_dir
-        # expected str, bytes or os.PathLike object, not Series
-        root_dir = root_dir.iloc[0] if isinstance(root_dir, pd.Series) else root_dir
-        image_path = os.path.join(root_dir, results.image_path.unique()[0])
-        image = np.array(Image.open(image_path))
-    elif isinstance(image, str):
-        image = np.array(Image.open(image))
-
-    # Drop alpha channel if present and warn
-    if image.shape[2] == 4:
-        warnings.warn("Image has an alpha channel. Dropping alpha channel.")
-        image = image[:, :, :3]
-=======
     image = _load_image(image, results)
->>>>>>> bfe200ff
 
     # Plot the results following https://supervision.roboflow.com/annotators/
     _, ax = plt.subplots()
