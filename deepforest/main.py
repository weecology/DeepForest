--- conflicted
+++ resolved
@@ -343,11 +343,6 @@
         self.model.score_thresh = self.config["score_thresh"]
         df = pd.read_csv(csv_file)
         paths = df.image_path.unique()
-<<<<<<< HEAD
-        
-=======
-
->>>>>>> 66f831c9
         for path in paths:
             image_path = os.path.join(root_dir, path)
             image = Image.open(image_path)
