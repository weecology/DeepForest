# entry point for deepforest model
import os
import pandas as pd
from PIL import Image
import torch
import typing

import pytorch_lightning as pl
from torch import optim
import numpy as np
from torchmetrics.detection import IntersectionOverUnion, MeanAveragePrecision

from deepforest import dataset, visualize, get_data, utilities, model, predict
from deepforest import evaluate as evaluate_iou
from deepforest.callbacks import iou_callback
from pytorch_lightning.callbacks import LearningRateMonitor
import rasterio as rio
import cv2
import warnings
import importlib


class deepforest(pl.LightningModule):
    """Class for training and predicting tree crowns in RGB images
    """

    def __init__(self,
                 num_classes: int = 1,
                 label_dict: dict = {"Tree": 0},
                 transforms=None,
                 config_file: str = 'deepforest_config.yml',
                 config_args=None,
                 model=None):
        """
        Args:
            num_classes (int): number of classes in the model
            config_file (str): path to deepforest config file
            model (model.Model()): a deepforest model object, see model.Model().
            config_args (dict): a dictionary of key->value to update config file at run time. e.g. {"batch_size":10}
-           This is useful for iterating over arguments during model testing. 
        Returns:
            self: a deepforest pytorch lightning module
        """
        super().__init__()

        # Read config file. Defaults to deepforest_config.yml in working directory.
        # Falls back to default installed version
        if os.path.exists(config_file):
            config_path = config_file
        else:
            try:
                config_path = get_data("deepforest_config.yml")
            except Exception as e:
                raise ValueError("No config file provided and deepforest_config.yml "
                                 "not found either in local directory or in installed "
                                 "package location. {}".format(e))

        print("Reading config file: {}".format(config_path))
        self.config = utilities.read_config(config_path)
        self.model = model

        # release version id to flag if release is being used
        self.__release_version__ = None

        self.config["num_classes"] = num_classes
        self.create_model()

<<<<<<< HEAD
        # If num classes is specified, overwrite config
        if not num_classes == 1:
            warnings.warn(
                "Directly specifying the num_classes arg in deepforest.main will be deprecated in 2.0 in favor of config_args. Use deepforest.main(config_args={'num_classes':value})"
            )
=======
        # Metrics
        self.iou_metric = IntersectionOverUnion(
            class_metrics=True, iou_threshold=self.config["validation"]["iou_threshold"])
        self.mAP_metric = MeanAveragePrecision()
>>>>>>> c8c7cb0f

        #Create a default trainer.
        self.create_trainer()

        # Label encoder and decoder
        if not len(label_dict) == self.config["num_classes"]:
            raise ValueError('label_dict {} does not match requested number of '
                             'classes {}, please supply a label_dict argument '
                             '{{"label1":0, "label2":1, "label3":2 ... etc}} '
                             'for each label in the '
                             'dataset'.format(label_dict, self.config["num_classes"]))

        self.label_dict = label_dict
        self.numeric_to_label_dict = {v: k for k, v in label_dict.items()}

        # Add user supplied transforms
        if transforms is None:
            self.transforms = dataset.get_transform
        else:
            self.transforms = transforms

        self.save_hyperparameters()

    def use_release(self, check_release=True):
        """Use the latest DeepForest model release from github and load model.
        Optionally download if release doesn't exist.
        Args:
            check_release (logical): whether to check github for a model recent release. In cases where you are hitting the github API rate limit, set to False and any local model will be downloaded. If no model has been downloaded an error will raise.
        Returns:
            model (object): A trained PyTorch model
        """
        # Download latest model from github release
        release_tag, self.release_state_dict = utilities.use_release(
            check_release=check_release)
        if self.config["architecture"] is not "retinanet":
            warnings.warn(
                "The config file specifies architecture {}, but the release model is torchvision retinanet. Reloading with deepforest.main with a retinanet model"
                .format(self.config["architecture"]))
            self.config["architecture"] = "retinanet"
            self.create_model()
        self.model.load_state_dict(torch.load(self.release_state_dict))

        # load saved model and tag release
        self.__release_version__ = release_tag
        print("Loading pre-built model: {}".format(release_tag))

    def use_bird_release(self, check_release=True):
        """Use the latest DeepForest bird model release from github and load model.
        Optionally download if release doesn't exist.
        Args:
            check_release (logical): whether to check github for a model recent release. In cases where you are hitting the github API rate limit, set to False and any local model will be downloaded. If no model has been downloaded an error will raise.
        Returns:
            model (object): A trained pytorch model
        """
        # Download latest model from github release
        release_tag, self.release_state_dict = utilities.use_bird_release(
            check_release=check_release)
        self.model.load_state_dict(torch.load(self.release_state_dict))

        # load saved model and tag release
        self.__release_version__ = release_tag
        print("Loading pre-built model: {}".format(release_tag))

        print("Setting default score threshold to 0.3")
        self.config["score_thresh"] = 0.3

        # Set label dictionary to Bird
        self.label_dict = {"Bird": 0}
        self.numeric_to_label_dict = {v: k for k, v in self.label_dict.items()}

    def create_model(self):
        """Define a deepforest architecture. This can be done in two ways. 
        Passed as the model argument to deepforest __init__(),
        or as a named architecture in config["architecture"], 
        which corresponds to a file in models/, as is a subclass of model.Model().
        The config args in the .yaml are specified 
        retinanet:
            nms_thresh: 0.1
            score_thresh: 0.2
        RCNN:
            nms_thresh: 0.1
        etc.
        """
        if self.model is None:
            model_name = importlib.import_module("deepforest.models.{}".format(
                self.config["architecture"]))
            self.model = model_name.Model(config=self.config).create_model()
        else:
            pass

    def create_trainer(self, logger=None, callbacks=[], **kwargs):
        """Create a pytorch lightning training by reading config files
        Args:
            callbacks (list): a list of pytorch-lightning callback classes
        """
        # If val data is passed, monitor learning rate and setup classification metrics
        if not self.config["validation"]["csv_file"] is None:
            if logger is not None:
                lr_monitor = LearningRateMonitor(logging_interval='epoch')
                eval_callback = iou_callback(
                    self.config,
                    every_n_epochs=self.config["validation"]["val_accuracy_interval"])
                callbacks.append(eval_callback)
                callbacks.append(lr_monitor)
            limit_val_batches = 1.0
            num_sanity_val_steps = 2
        else:
            # Disable validation, don't use trainer defaults
            print("No validation file provided. Turning off validation loop")
            limit_val_batches = 0
            num_sanity_val_steps = 0
        # Check for model checkpoint object
        checkpoint_types = [type(x).__qualname__ for x in callbacks]
        if 'ModelCheckpoint' in checkpoint_types:
            enable_checkpointing = True
        else:
            enable_checkpointing = False

        self.trainer = pl.Trainer(logger=logger,
                                  max_epochs=self.config["train"]["epochs"],
                                  enable_checkpointing=enable_checkpointing,
                                  devices=self.config["devices"],
                                  accelerator=self.config["accelerator"],
                                  fast_dev_run=self.config["train"]["fast_dev_run"],
                                  callbacks=callbacks,
                                  limit_val_batches=limit_val_batches,
                                  num_sanity_val_steps=num_sanity_val_steps,
                                  **kwargs)

    def on_fit_start(self):
        if self.config["train"]["csv_file"] is None:
            raise AttributeError(
                "Cannot train with a train annotations file, please set 'config['train']['csv_file'] before calling deepforest.create_trainer()'"
            )

    def save_model(self, path):
        """
        Save the trainer checkpoint in user defined path, in order to access in future
        Args:
            Path: the path located the model checkpoint

        """
        self.trainer.save_checkpoint(path)

    def load_dataset(self,
                     csv_file,
                     root_dir=None,
                     augment=False,
                     shuffle=True,
                     batch_size=1,
                     train=False):
        """Create a tree dataset for inference
        Csv file format is .csv file with the columns "image_path", "xmin","ymin","xmax","ymax" for the image name and bounding box position.
        Image_path is the relative filename, not absolute path, which is in the root_dir directory. One bounding box per line.

        Args:
            csv_file: path to csv file
            root_dir: directory of images. If none, uses "image_dir" in config
            augment: Whether to create a training dataset, this activates data augmentations
            
        Returns:
            ds: a pytorch dataset
        """
        ds = dataset.TreeDataset(csv_file=csv_file,
                                 root_dir=root_dir,
                                 transforms=self.transforms(augment=augment),
                                 label_dict=self.label_dict,
                                 preload_images=self.config["train"]["preload_images"])

        data_loader = torch.utils.data.DataLoader(
            ds,
            batch_size=batch_size,
            shuffle=shuffle,
            collate_fn=utilities.collate_fn,
            num_workers=self.config["workers"],
        )

        return data_loader

    def train_dataloader(self):
        """
        Train loader using the configurations
        Returns: loader

        """
        loader = self.load_dataset(csv_file=self.config["train"]["csv_file"],
                                   root_dir=self.config["train"]["root_dir"],
                                   augment=True,
                                   shuffle=True,
                                   batch_size=self.config["batch_size"])

        return loader

    def val_dataloader(self):
        """
        Create a val data loader only if specified in config
        Returns: a dataloader or a empty iterable.

        """
        if self.config["validation"]["csv_file"] is not None:
            loader = self.load_dataset(csv_file=self.config["validation"]["csv_file"],
                                       root_dir=self.config["validation"]["root_dir"],
                                       augment=False,
                                       shuffle=False,
                                       batch_size=self.config["batch_size"])
        else:
            # The preferred route for skipping validation is now (pl-2.0) an empty list, see https://github.com/Lightning-AI/lightning/issues/17154
            loader = []

        return loader

    def predict_dataloader(self, ds):
        """
        Create a pytorch dataloader for prediction
        Returns:
        """
        data_loader = torch.utils.data.DataLoader(ds,
                                                  batch_size=self.config["batch_size"],
                                                  shuffle=False,
                                                  num_workers=self.config["workers"])

        return data_loader

    def predict_image(self,
                      image: typing.Optional[np.ndarray] = None,
                      path: typing.Optional[str] = None,
                      return_plot: bool = False,
                      thickness: int = 1,
                      color: typing.Optional[tuple] = (0, 165, 255)):
        """Predict a single image with a deepforest model
                
        Args:
            image: a float32 numpy array of a RGB with channels last format
            path: optional path to read image from disk instead of passing image arg
            return_plot: Return image with plotted detections
            color: color of the bounding box as a tuple of BGR color, e.g. orange annotations is (0, 165, 255)
            thickness: thickness of the rectangle border line in px
        Returns:
            boxes: A pandas dataframe of predictions (Default)
            img: The input with predictions overlaid (Optional)
        """
        if path:
            image = np.array(Image.open(path).convert("RGB")).astype("float32")

        # sanity checks on input images
        if not type(image) == np.ndarray:
            raise TypeError("Input image is of type {}, expected numpy, if reading "
                            "from PIL, wrap in "
                            "np.array(image).astype(float32)".format(type(image)))

        self.model.eval()

        if image.dtype != "float32":
            warnings.warn(f"Image type is {image.dtype}, transforming to float32. "
                          f"This assumes that the range of pixel values is 0-255, as "
                          f"opposed to 0-1.To suppress this warning, transform image "
                          f"(image.astype('float32')")
            image = image.astype("float32")

        image = torch.tensor(image, device=self.device).permute(2, 0, 1)
        image = image / 255

        with torch.no_grad():
            prediction = self.model(image.unsqueeze(0))

        # return None for no predictions
        if len(prediction[0]["boxes"]) == 0:
            return None

        df = visualize.format_boxes(prediction[0])
        df = predict.across_class_nms(df, iou_threshold=self.config["nms_thresh"])

        if return_plot:
            # Bring to gpu
            image = image.cpu()

            # Cv2 likes no batch dim, BGR image and channels last, 0-255
            image = np.array(image.squeeze(0))
            image = np.rollaxis(image, 0, 3)
            image = image[:, :, ::-1] * 255
            image = image.astype("uint8")
            image = visualize.plot_predictions(image,
                                               df,
                                               color=color,
                                               thickness=thickness)

            return image
        else:
            if path:
                df["image_path"] = os.path.basename(path)

            df["label"] = df.label.apply(lambda x: self.numeric_to_label_dict[x])

        return df

    def predict_file(self, csv_file, root_dir, savedir=None, color=None, thickness=1):
        """Create a dataset and predict entire annotation file

        Csv file format is .csv file with the columns "image_path", "xmin","ymin","xmax","ymax" for the image name and bounding box position.
        Image_path is the relative filename, not absolute path, which is in the root_dir directory. One bounding box per line.

        Args:
            csv_file: path to csv file
            root_dir: directory of images. If none, uses "image_dir" in config
            savedir: Optional. Directory to save image plots.
            color: color of the bounding box as a tuple of BGR color, e.g. orange annotations is (0, 165, 255)
            thickness: thickness of the rectangle border line in px
        Returns:
            df: pandas dataframe with bounding boxes, label and scores for each image in the csv file
        """
        self.model.eval()
        df = pd.read_csv(csv_file)
        paths = df.image_path.unique()
        ds = dataset.TreeDataset(csv_file=csv_file,
                                 root_dir=root_dir,
                                 transforms=None,
                                 train=False)

        batched_results = []
        for i, batch in enumerate(self.predict_dataloader(ds)):
            batch = self.transfer_batch_to_device(batch, self.device, dataloader_idx=0)
            out = self.predict_step(batch, i)
            batched_results.append(out)

        #Flatten list from batched prediction
        prediction_list = []
        for batch in batched_results:
            for boxes in batch:
                prediction_list.append(boxes)

        results = []
        for index, prediction in enumerate(prediction_list):
            # If there is more than one class, apply NMS Loop through images and apply cross
            if len(prediction.label.unique()) > 1:
                prediction = predict.across_class_nms(
                    prediction, iou_threshold=self.config["nms_thresh"])

            if savedir:
                # Just predict the images, even though we have the annotations
                image = np.array(Image.open("{}/{}".format(root_dir,
                                                           paths[index])))[:, :, ::-1]
                image = visualize.plot_predictions(image, prediction)

                # Plot annotations if they exist
                annotations = df[df.image_path == paths[index]]

                image = visualize.plot_predictions(image,
                                                   annotations,
                                                   color=color,
                                                   thickness=thickness)
                cv2.imwrite(
                    "{}/{}.png".format(savedir,
                                       os.path.splitext(paths[index])[0]), image)

            prediction["image_path"] = paths[index]
            results.append(prediction)

        results = pd.concat(results, ignore_index=True)

        return results

    def predict_tile(self,
                     raster_path=None,
                     image=None,
                     patch_size=400,
                     patch_overlap=0.05,
                     iou_threshold=0.15,
                     return_plot=False,
                     mosaic=True,
                     sigma=0.5,
                     thresh=0.001,
                     color=None,
                     thickness=1):
        """For images too large to input into the model, predict_tile cuts the
        image into overlapping windows, predicts trees on each window and
        reassambles into a single array.

        Args:
            raster_path: Path to image on disk
            image (array): Numpy image array in BGR channel order
                following openCV convention
            patch_size: patch size default400,
            patch_overlap: patch overlap default 0.15,
            iou_threshold: Minimum iou overlap among predictions between
                windows to be suppressed. Defaults to 0.5.
                Lower values suppress more boxes at edges.
            return_plot: Should the image be returned with the predictions drawn?
            mosaic: Return a single prediction dataframe (True) or a tuple of image crops and predictions (False)
            sigma: variance of Gaussian function used in Gaussian Soft NMS
            thresh: the score thresh used to filter bboxes after soft-nms performed
            color: color of the bounding box as a tuple of BGR color, e.g. orange annotations is (0, 165, 255)
            thickness: thickness of the rectangle border line in px

        Returns:
            boxes (array): if return_plot, an image.
            Otherwise a numpy array of predicted bounding boxes, scores and labels
        """
        self.model.eval()
        self.model.nms_thresh = self.config["nms_thresh"]

        if (raster_path is None) and (image is None):
            raise ValueError(
                "Both tile and tile_path are None. Either supply a path to a tile on disk, or read one into memory!"
            )

        if raster_path is None:
            self.image = image
        else:
            self.image = rio.open(raster_path).read()
            self.image = np.moveaxis(self.image, 0, 2)

        ds = dataset.TileDataset(tile=self.image,
                                 patch_overlap=patch_overlap,
                                 patch_size=patch_size)
        batched_results = self.trainer.predict(self, self.predict_dataloader(ds))

        #Flatten list from batched prediction
        results = []
        for batch in batched_results:
            for boxes in batch:
                results.append(boxes)

        if mosaic:
            results = predict.mosiac(results,
                                     ds.windows,
                                     sigma=sigma,
                                     thresh=thresh,
                                     iou_threshold=iou_threshold)
            results["label"] = results.label.apply(
                lambda x: self.numeric_to_label_dict[x])
            if raster_path:
                results["image_path"] = os.path.basename(raster_path)
            if return_plot:
                # Draw predictions on BGR
                if raster_path:
                    tile = rio.open(raster_path).read()
                drawn_plot = tile[:, :, ::-1]
                drawn_plot = visualize.plot_predictions(tile,
                                                        results,
                                                        color=color,
                                                        thickness=thickness)
                return drawn_plot
        else:
            for df in results:
                df["label"] = df.label.apply(lambda x: self.numeric_to_label_dict[x])

            # TODO this is the 2nd time the crops are generated? Could be more efficient.
            self.crops = []
            for window in ds.windows:
                crop = self.image[window.indices()]
                self.crops.append(crop)

            return list(zip(results, self.crops))

        return results

    def training_step(self, batch, batch_idx):
        """Train on a loaded dataset
        """
        # Confirm model is in train mode
        self.model.train()

        # allow for empty data if data augmentation is generated
        path, images, targets = batch

        loss_dict = self.model.forward(images, targets)

        # sum of regression and classification loss
        losses = sum([loss for loss in loss_dict.values()])

        return losses

    def validation_step(self, batch, batch_idx):
        """Evaluate a batch
        """
        try:
            path, images, targets = batch
        except:
            print("Empty batch encountered, skipping")
            return None

        #Get loss from "train" mode, but don't allow optimization
        self.model.train()
        with torch.no_grad():
            loss_dict = self.model.forward(images, targets)

        # sum of regression and classification loss
        losses = sum([loss for loss in loss_dict.values()])

        self.model.eval()
        preds = self.model.forward(images)

        # Calculate intersection-over-union
        self.iou_metric.update(preds, targets)
        self.mAP_metric.update(preds, targets)

        # Log loss
        for key, value in loss_dict.items():
            self.log("val_{}".format(key), value, on_epoch=True)

        return losses

    def on_validation_epoch_end(self):
        output = self.iou_metric.compute()
        self.log_dict(output)
        self.iou_metric.reset()

        output = self.mAP_metric.compute()

        # Remove classes from output dict
        output = {key: value for key, value in output.items() if not key == "classes"}
        self.log_dict(output)
        self.mAP_metric.reset()

    def predict_step(self, batch, batch_idx):
        batch_results = self.model(batch)

        results = []
        for result in batch_results:
            boxes = visualize.format_boxes(result)
            results.append(boxes)

        return results

    def configure_optimizers(self):
        optimizer = optim.SGD(self.model.parameters(),
                              lr=self.config["train"]["lr"],
                              momentum=0.9)
        scheduler = torch.optim.lr_scheduler.ReduceLROnPlateau(optimizer,
                                                               mode='min',
                                                               factor=0.1,
                                                               patience=10,
                                                               verbose=True,
                                                               threshold=0.0001,
                                                               threshold_mode='rel',
                                                               cooldown=0,
                                                               min_lr=0,
                                                               eps=1e-08)

        # Monitor rate is val data is used
        if self.config["validation"]["csv_file"] is not None:
            return {
                'optimizer': optimizer,
                'lr_scheduler': scheduler,
                "monitor": 'val_classification'
            }
        else:
            return optimizer

    def evaluate(self, csv_file, root_dir, iou_threshold=None, savedir=None):
        """Compute intersection-over-union and precision/recall for a given iou_threshold

        Args:
            csv_file: location of a csv file with columns "name","xmin","ymin","xmax","ymax","label", each box in a row
            root_dir: location of files in the dataframe 'name' column.
            iou_threshold: float [0,1] intersection-over-union union between annotation and prediction to be scored true positive
            savedir: optional path dir to save evaluation images
        Returns:
            results: dict of ("results", "precision", "recall") for a given threshold
        """
        self.model.eval()

        predictions = self.predict_file(csv_file=csv_file,
                                        root_dir=root_dir,
                                        savedir=savedir)

        ground_df = pd.read_csv(csv_file)
        ground_df["label"] = ground_df.label.apply(lambda x: self.label_dict[x])

        # remove empty samples from ground truth
        ground_df = ground_df[~((ground_df.xmin == 0) & (ground_df.xmax == 0))]

        # if no arg for iou_threshold, set as config
        if iou_threshold is None:
            iou_threshold = self.config["validation"]["iou_threshold"]

        results = evaluate_iou.evaluate(predictions=predictions,
                                        ground_df=ground_df,
                                        root_dir=root_dir,
                                        iou_threshold=iou_threshold,
                                        savedir=savedir)

        # replace classes if not NUll, wrap in try catch if no predictions
        if not results is None:
            results["results"]["predicted_label"] = results["results"][
                "predicted_label"].apply(lambda x: self.numeric_to_label_dict[x]
                                         if not pd.isnull(x) else x)
            results["results"]["true_label"] = results["results"]["true_label"].apply(
                lambda x: self.numeric_to_label_dict[x])
            results["predictions"] = predictions
            results["predictions"]["label"] = results["predictions"]["label"].apply(
                lambda x: self.numeric_to_label_dict[x])

        return results<|MERGE_RESOLUTION|>--- conflicted
+++ resolved
@@ -65,18 +65,16 @@
         self.config["num_classes"] = num_classes
         self.create_model()
 
-<<<<<<< HEAD
         # If num classes is specified, overwrite config
         if not num_classes == 1:
             warnings.warn(
                 "Directly specifying the num_classes arg in deepforest.main will be deprecated in 2.0 in favor of config_args. Use deepforest.main(config_args={'num_classes':value})"
             )
-=======
+        
         # Metrics
         self.iou_metric = IntersectionOverUnion(
             class_metrics=True, iou_threshold=self.config["validation"]["iou_threshold"])
         self.mAP_metric = MeanAveragePrecision()
->>>>>>> c8c7cb0f
 
         #Create a default trainer.
         self.create_trainer()
