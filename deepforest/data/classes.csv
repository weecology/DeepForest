--- conflicted
+++ resolved
@@ -1,6 +1 @@
-<<<<<<< HEAD
-Dead,0
-Alive,1
-=======
-Tree,0
->>>>>>> 662f2669
+Tree,0